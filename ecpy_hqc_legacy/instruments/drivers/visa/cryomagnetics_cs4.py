# -*- coding: utf-8 -*-
# -----------------------------------------------------------------------------
# Copyright 2015-2016 by EcpyHqcLegacy Authors, see AUTHORS for more details.
#
# Distributed under the terms of the BSD license.
#
# The full license is in the file LICENCE, distributed with this software.
# -----------------------------------------------------------------------------
"""Driver for the Cryomagnetic superconducting magnet power supply CS4.

"""
from __future__ import (division, unicode_literals, print_function,
                        absolute_import)

from inspect import cleandoc
from time import sleep

from ..driver_tools import (InstrIOError, secure_communication,
                            instrument_property)
from ..visa_tools import VisaInstrument


_GET_HEATER_DICT = {'0': 'Off',
                    '1': 'On'}

_ACTIVITY_DICT = {'To zero': 'SWEEP ZERO'}

OUT_FLUC = 2e-4
MAXITER = 10


class CS4(VisaInstrument):

    def __init__(self, connection_info, caching_allowed=True,
                 caching_permissions={}, auto_open=True):
        super(CS4, self).__init__(connection_info, caching_allowed,
                                  caching_permissions)
        try:
            mc = connection_info['magnet_conversion']
            self.field_current_ratio = float(mc)
        except KeyError:
            raise InstrIOError(cleandoc('''The field to current ratio
                 of the currently used magnet need to be specified in
                 the instrument settings. One should also check that
                 the switch heater current is correct.'''))

    def open_connection(self, **para):
        super(CS4, self).open_connection(**para)
        if not para:
            self.write_termination = '\n'
            self.read_termination = '\n'

    @secure_communication()
    def make_ready(self):
        """Setup the correct unit and range.

        """
        self.write('UNITS T')
        self.write('RANGE 0 100')
        # we'll only use the command sweep up (ie to upper limit)
        # however upper limit can't be lower than lower limit for
        # some sources : G4 for example
        # set lower limit to lowest value
        self.write('LLIM -7')

    def go_to_field(self, value, rate, auto_stop_heater=True,
                    post_switch_wait=30):
        """Ramp up the field to the specified value.

        """
        self.field_sweep_rate = rate

        if abs(self.persistent_field - value) >= OUT_FLUC:

            if self.heater_state == 'Off':
                self.target_field = self.persistent_field
                self.heater_state = 'On'
                sleep(1)

            self.target_field = value

        if auto_stop_heater:
            self.heater_state = 'Off'
            sleep(post_switch_wait)
            self.activity = 'To zero'
<<<<<<< HEAD
            wait = 60 * abs(self.target_field) / self.field_sweep_rate
=======
            wait = abs(self.target_field) / self.field_sweep_rate
            wait /= self.field_current_ratio
>>>>>>> 862c74c2
            sleep(wait)
            niter = 0
            while abs(self.target_field) >= OUT_FLUC:
                sleep(5)
                niter += 1
                if niter > MAXITER:
                    raise InstrIOError(cleandoc('''CS4 didn't set the
                        field to zero after {} sec'''.format(5 * MAXITER)))

    def check_connection(self):
        pass

    @instrument_property
    def heater_state(self):
        """State of the switch heater allowing to inject current into the
        coil.

        """
        heat = self.ask('PSHTR?').strip()
        try:
            return _GET_HEATER_DICT[heat]
        except KeyError:
            raise ValueError(cleandoc('''The switch is in fault or
                                         absent'''))

    @heater_state.setter
    @secure_communication()
    def heater_state(self, state):
        if state in ['On', 'Off']:
            self.write('PSHTR {}'.format(state))

    @instrument_property
    def field_sweep_rate(self):
        """Rate at which to ramp the field (T/min).

        """
        # converted from A/s to T/min
        rate = float(self.ask('RATE? 0'))
        return rate * (60 * self.field_current_ratio)

    @field_sweep_rate.setter
    @secure_communication()
    def field_sweep_rate(self, rate):
        # converted from T/min to A/s
        rate /= 60 * self.field_current_ratio
        self.write('RATE 0 {}'.format(rate))

    @instrument_property
    def fast_sweep_rate(self):
        """Rate at which to ramp the field when the switch heater is off (T/min).

        """
        rate = float(self.ask('RATE? 5'))
        return rate * (60 * self.field_current_ratio)

    @field_sweep_rate.setter
    @secure_communication()
    def fast_sweep_rate(self, rate):
        rate /= 60 * self.field_current_ratio
        self.write('RATE 5 {}'.format(rate))

    @instrument_property
    def target_field(self):
        """Field that the source will try to reach.

        """
        return float(self.ask('IOUT?').strip(' T'))

    @target_field.setter
    @secure_communication()
    def target_field(self, target):
        """Sweep the output intensity to reach the specified ULIM (in T)
        at a rate depending on the intensity, as defined in the range(s).

        """
        self.write('ULIM {}'.format(target))

        if self.heater_state == 'Off':
            wait = 60 * abs(self.target_field - target) / self.fast_sweep_rate
            self.write('SWEEP UP FAST')
        else:
            wait = 60 * abs(self.target_field - target) / self.field_sweep_rate
            # need to specify slow after a fast sweep !
            self.write('SWEEP UP SLOW')
<<<<<<< HEAD
        
=======

        wait /= (60 * self.field_current_ratio)
>>>>>>> 862c74c2
        sleep(wait)
        niter = 0
        while abs(self.target_field - target) >= OUT_FLUC:
            sleep(5)
            niter += 1
            if niter > MAXITER:
                raise InstrIOError(cleandoc('''CS4 didn't set the field
                                               to {}'''.format(target)))


    @instrument_property
    def persistent_field(self):
        """Last known value of the magnet field.

        """
        return float(self.ask('IMAG?').strip(' T'))

    @instrument_property
    def activity(self):
        """Current activity of the power supply (idle, ramping).

        """
        return self.ask('SWEEP?').strip()

    @activity.setter
    @secure_communication()
    def activity(self, value):
        par = _ACTIVITY_DICT.get(value, None)
        if par:
            self.write(par)
        else:
            raise ValueError(cleandoc(''' Invalid parameter {} sent to
                             CS4 set_activity method'''.format(value)))<|MERGE_RESOLUTION|>--- conflicted
+++ resolved
@@ -83,12 +83,7 @@
             self.heater_state = 'Off'
             sleep(post_switch_wait)
             self.activity = 'To zero'
-<<<<<<< HEAD
             wait = 60 * abs(self.target_field) / self.field_sweep_rate
-=======
-            wait = abs(self.target_field) / self.field_sweep_rate
-            wait /= self.field_current_ratio
->>>>>>> 862c74c2
             sleep(wait)
             niter = 0
             while abs(self.target_field) >= OUT_FLUC:
@@ -173,12 +168,7 @@
             wait = 60 * abs(self.target_field - target) / self.field_sweep_rate
             # need to specify slow after a fast sweep !
             self.write('SWEEP UP SLOW')
-<<<<<<< HEAD
-        
-=======
-
-        wait /= (60 * self.field_current_ratio)
->>>>>>> 862c74c2
+
         sleep(wait)
         niter = 0
         while abs(self.target_field - target) >= OUT_FLUC:
